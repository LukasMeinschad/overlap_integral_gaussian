"""
Modeling density of molecule using gaussian functions
"""

from molecule import Molecule
import numpy as np
import matplotlib.pyplot as plt
from mpl_toolkits.mplot3d import Axes3D
import pyvista as pv
from matplotlib.colors import Normalize
from scipy.integrate import nquad
from scipy.integrate import quad
from itertools import combinations
import math

def gaussian_1d(a=1, b=0, c=1, x=0):
    """ 
    Computes a 1D gaussian function
    """
    exponent = - ((x - b) ** 2) / (2 * c ** 2)
    return a * np.exp(exponent)

def gaussian_2d(a=1, b=(0, 0), c=1, x=(0, 0)):
    """ 
    Computes a 2D gaussina function
    """
    bx, by = b
    xx, xy = x 
    exponent = -((xx - bx) ** 2 + (xy - by) ** 2) / (2 * c ** 2)
    return a * np.exp(exponent)

def gaussian_3d(a=1,b=(1,1,1),c=1,x=(0,0,0)):
    """ 
    Computes a 3D gaussian function

    Parameters
    ----------
    a (float) = bell curve slope
    b (x,y,z) = coordinate as a tuple
    c (float) = variance of the 3d gaussian will the VDW in our case
    x (x,y,z) = 3D coordinates
    """
    bx,by,bz = b
    xx,xy,xz = x
    exponent = -((xx - bx)**2 + (xy - by)**2 + (xz-bz)**2)/(2*c**2)
    return a* np.exp(exponent)

def multiply_gaussians(a1, b1,c1,a2,b2,c2):
    """ 
    Performs the multiplication of two 3D gaussian functions
    """

    c_sq_new = (c1**2 * c2**2) / (c1**2 + c2**2)
    c_new = np.sqrt(c_sq_new)
    
    # Compute new center
    b1_arr = np.array(b1)
    b2_arr = np.array(b2)
    b_new = (b1_arr * c2**2 + b2_arr * c1**2) / (c1**2 + c2**2)

    # compute new amplitude
    exponent = -np.sum((b1_arr - b2_arr)**2) / (2*(c1**2 + c2**2))
    a_new = a1 * a2 * np.exp(exponent)

    return a_new, tuple(b_new), c_new

def multiply_gaussians_1d(a1, b1, c1, a2, b2, c2):
    """ 
    Performs the multiplication of two 1D gaussian functions
    """
    c_sq_new = (c1**2 * c2**2) / (c1**2 + c2**2)
    c_new = np.sqrt(c_sq_new)
    
    # Compute new center
    b_new = (b1 * c2**2 + b2 * c1**2) / (c1**2 + c2**2)

    # compute new amplitude
    exponent = -((b1 - b2)**2) / (2*(c1**2 + c2**2))
    a_new = a1 * a2 * np.exp(exponent)

    return a_new, b_new, c_new

def gaussian_overlap_1d(a1, b1, c1, a2, b2, c2):
    """ 
    Computes the overlap of two 1D gaussian functions
    """
    c_sq = (c1**2 * c2**2) / (c1**2 + c2**2)
    exponent = -((b1 - b2)**2) / (2*(c1**2 + c2**2))
    prefactor = a1 * a2 * np.sqrt(2 * np.pi) * c_sq**0.5
    return prefactor * np.exp(exponent)

def gaussian_overlap_2d(a1, b1, c1, a2, b2, c2):
    """ 
    Computes the overlap of two 2D gaussian functions
    """
    c_sq = (c1**2 * c2**2) / (c1**2 + c2**2)
    exponent = -((b1[0] - b2[0])**2 + (b1[1] - b2[1])**2) / (2*(c1**2 + c2**2))
    prefactor = a1 * a2 * (2 * np.pi) * c_sq
    return prefactor * np.exp(exponent)


def gaussian_overlap(a1,b1,c1,a2,b2,c2):
    """
    Implementation of the overlap formula between the two gaussians
    """
    c_sq = (c1**2 * c2**2) /(c1**2 + c2**2)
    exponent = -np.sum((np.array(b1) - np.array(b2))**2 / (2*(c1**2 + c2**2)))
    prefactor = a1*a2*(2*np.pi)**(3/2) *c_sq**(3/2)
    return prefactor*np.exp(exponent)

def compute_gradient(a1,b1,c1,a2,b2,c2,u1,u2):
    """ 
    Computes the gradient after a displacment by the vector u
    """ 
    S = gaussian_overlap(a1,b1,c1,a2,b2,c2)
    if u1 is not None:
        b1 = np.array(b1) + np.array(u1)
    if u2 is not None:
        b2 = np.array(b2) + np.array(u2)
    
    # Compute the displacement vector
    r = np.array(b1) - np.array(b2)
    grad_u1 = (S / (c1**2 + c2**2)) * r # Gradient for atom 1
    grad_u2 = -grad_u1 # Gradient for atom 2 because of symmetry
    return grad_u1, grad_u2

def compute_pairwise_gradients(molecule, vdw_radii, normal_modes):
    """ 
    Function that computes the pairwise gradients for all atoms under normal mode displacements,
    sums them up per mode
    """
    results = {}
    atom_names = list(molecule.atoms.keys())
    n_atoms = len(atom_names)

    for mode_id, mode_data in normal_modes.items():
        # Initialize the results
        mode_results = {
            "wavenumber": mode_data["wavenumber"],
            "atom_gradients": np.zeros((n_atoms,3)), #store net gradients per atom
            "pairwise_gradients": {}, # Stores indiviudal pair gradients
            "per_atom_gradient": np.zeros((n_atoms,3)), # Store per atom gradients
            "total_gradient_magnitude": 0.0,
            "displacements": np.zeros((n_atoms,3)) # Store displacments for plotting
        }
        # Collect all displacments for this mode
        displacements = np.zeros((n_atoms,3))
        for i, atom in enumerate(atom_names):
            disp = mode_data["displacements"][atom]
            displacements[i] = np.array([disp["x"], disp["y"], disp["z"]])
        mode_results["displacements"] = displacements

        # Compute gradients for all unique atom pairs
        for i,j in combinations(range(n_atoms),2):
            atom1, atom2 = atom_names[i], atom_names[j]

            # Get coordinates and vdw
            b1 = np.array(molecule.atoms[atom1])
            b2 = np.array(molecule.atoms[atom2])
            c1,c2 = vdw_radii[atom1] / 100, vdw_radii[atom2] / 100 # Convert to Angstrom
            # Get displacments
            u1 = displacements[i]
            u2 = displacements[j]

            # Compute the gradients
            grad_u1, grad_u2 = compute_gradient(
                a1=normalization_parameter(),b1=b1,c1=c1,
                a2=normalization_parameter(),b2=b2,c2=c2,
                u1=u1, u2=u2
            )

            mode_results["atom_gradients"][i] += grad_u1
            mode_results["atom_gradients"][j] += grad_u2
            mode_results["pairwise_gradients"][f"{atom1}-{atom2}"] = (grad_u1, grad_u2)

        # Calculate total gradient change
        grad_dot_disp = np.sum(mode_results["atom_gradients"] * displacements, axis=1)
        mode_results["total_gradient_magnitude"] = np.sum(np.abs(grad_dot_disp))
        results[mode_id] = mode_results
    return results



def compute_pairwise_change_in_overlap(molecule,vdw_radii,normal_modes):
    """
    Computes the pairwise change in overlap for all atoms in the molecule after displacement by a normal mode vector
    """
    pairwise_changes = {}

    atom_names = list(molecule.atoms.keys())
    n_atoms = molecule.num_atoms

    # Process each normal mode
    for mode_id, mode_data in normal_modes.items():
        mode_changes = {}
        total_pairs = 0
       

        # Calculate for all unique atom pairs
        for (i,j) in combinations(range(n_atoms), 2):
            atom1 = atom_names[i]
            atoms2 = atom_names[j]

            # Get original coordinates
            b1 = np.array(molecule.atoms[atom1])
            b2 = np.array(molecule.atoms[atoms2])

            # Get displacments of normal mode
            u1 = np.array([mode_data['displacements'][atom1]["x"],
                            mode_data['displacements'][atom1]["y"],
                            mode_data['displacements'][atom1]["z"]])
            u2 = np.array([mode_data['displacements'][atoms2]["x"],
                            mode_data['displacements'][atoms2]["y"],
                            mode_data['displacements'][atoms2]["z"]])

            # Get the VDW radii
            c1 = vdw_radii[atom1] / 100 # Convert to Angstrom
            c2 = vdw_radii[atoms2] / 100 # Convert to Angstrom

            # Calculate the original and displaced overlaps
            S0 = gaussian_overlap(a1=normalization_parameter(), b1=b1, c1=c1, a2=normalization_parameter(), b2=b2, c2=c2)
            S_new = gaussian_overlap(a1=normalization_parameter(), b1=b1 + u1, c1=c1, a2=normalization_parameter(), b2=b2 + u2, c2=c2)
            delta_S = S_new - S0

            pair_key = f"{atom1}-{atoms2}"
            mode_changes[pair_key] = delta_S
            total_pairs += 1
        
        pairwise_changes[mode_id] = {
            "wavenumber": mode_data['wavenumber'],
            "changes": mode_changes,
            "total_pairs": total_pairs
        }
    return pairwise_changes




# ======= Visualization of Pairwise Overlap Change =======

def plot_pairwise_overlap_changes_barplot(pairwise_changes, molecule):
    """ 
    Plots the pairwise overlap changes for each normal mode
    """
    atom_names = list(molecule.atoms.keys())
    n_modes = len(pairwise_changes)

    # Create a figure with subplots for each normal mode

    if n_modes >= 4:
        ncols = 4
        n_rows = math.ceil(n_modes / ncols)
    else:
        ncols = n_modes
        n_rows = 1

    fig,axes = plt.subplots(n_rows, ncols, figsize=(10*ncols, 5 * n_rows))

    # Flatten axes array for easy iteration
    if n_rows == 1:
        axes = axes.flatten()
    else:
        axes = axes.flatten()

    for idx, (mode_id, mode_data) in enumerate(pairwise_changes.items()):
        ax = axes[idx]
        
        # Extract data for this mode
        pairs = list(mode_data['changes'].keys())
        changes = np.abs(list(mode_data['changes'].values())) # Take abs value
        wavenumber = mode_data['wavenumber']

        # Sort pairs by magnitude of changes
        sorted_indices = np.argsort(changes)[::-1]
        sorted_pairs = [pairs[i] for i in sorted_indices]
        sorted_changes = changes[sorted_indices]

        # Create bar plot
        bars = ax.bar(sorted_pairs, sorted_changes, color='skyblue')
        ax.set_title(f"Mode {mode_id} ($\lambda$: {wavenumber:.2f} cm⁻¹)")
        ax.set_xlabel("Atom Pairs")
        ax.set_ylabel("Change in Overlap, |ΔS|")
        ax.grid(axis='y', linestyle='--', alpha=0.7)

        # Rotate 
        ax.tick_params(axis='x', rotation=45) 
        
        # Highlight max change
        max_change = np.max(changes) if len(changes) > 0 else 1
        for i, change in enumerate(sorted_changes):
            if change > 0.1* max_change:
                bars[i].set_color('salmon')
        
    # Hide any unused subplots
    for ax in axes[n_modes:]:
        ax.axis('off')
    # plt.xticks(sorted_indices, [str(i) for i in sorted_indices], rotation=90)
    plt.tight_layout()
    plt.savefig("pairwise_overlap_changes.png",bbox_inches='tight')
    plt.close()

def plot_pairwise_overlap_changes_heatmap(pairwise_changes, molecule):
    """ 
    Plots a heatmap of the pairwise overlap changes for each normal mode
    """
    atom_names = list(molecule.atoms.keys())
    n_modes = len(pairwise_changes)

    # Create a figure with subplots for each normal mode
    if n_modes >= 4:
        ncols = 4
        n_rows = math.ceil(n_modes / ncols)
    else:
        ncols = n_modes
        n_rows = 1

    fig, axes = plt.subplots(n_rows, ncols, figsize=(10*ncols, 5 * n_rows))

    # Flatten axes array for easy iteration
    if n_rows == 1:
        axes = axes.flatten()
    else:
        axes = axes.flatten()

    for idx, (mode_id, mode_data) in enumerate(pairwise_changes.items()):
        ax = axes[idx]
        
        # Extract data for this mode
        pairs = list(mode_data['changes'].keys())
        changes = np.abs(list(mode_data['changes'].values())) # Take abs value
        wavenumber = mode_data['wavenumber']

        # Create a matrix for the heatmap
        heatmap_matrix = np.zeros((len(atom_names), len(atom_names)))

        for pair in pairs:
            i, j = pair.split('-')
            i_idx = atom_names.index(i)
            j_idx = atom_names.index(j)
            heatmap_matrix[i_idx, j_idx] = changes[pairs.index(pair)]
            heatmap_matrix[j_idx, i_idx] = changes[pairs.index(pair)]  # Symmetric matrix

        # Mask Lower Triangle
        mask = np.triu(np.ones_like(heatmap_matrix, dtype=bool), k=1)
        heatmap_matrix[mask] = 0  # Set lower triangle to zero

        
        # Plot heatmap
        cax = ax.matshow(heatmap_matrix, cmap='viridis', norm=Normalize(vmin=0, vmax=np.max(changes)))
        ax.set_xticks(range(len(atom_names)))
        ax.set_yticks(range(len(atom_names)))
        ax.set_xticklabels(atom_names, rotation=45)
        ax.set_yticklabels(atom_names)
        
        ax.set_title(f"Mode {mode_id} ($\lambda$: {wavenumber:.2f} cm⁻¹)")
        fig.colorbar(cax, ax=ax, label='Change in Overlap |ΔS|')

    # Hide any unused subplots
    for ax in axes[n_modes:]:
        ax.axis('off')

    plt.tight_layout()
    plt.savefig("pairwise_overlap_changes_heatmap.png", bbox_inches='tight')
    plt.close()

def plot_total_overlap_change(pairwise_changes, molecule):
    """ 
    Function that plots the total change in overlap for each mode after displacement with
    a normal mode vector

    We plot both the total absolute change in overlap |delta S| and just the sum of changes
    """
    modes = list(pairwise_changes.keys())
    total_changes_abs = [np.sum(np.abs(list(pairwise_changes[mode]['changes'].values()))) for mode in modes]
    total_changes = [np.sum(list(pairwise_changes[mode]['changes'].values())) for mode in modes]
    frequencies = [pairwise_changes[mode]["wavenumber"] for mode in modes]
<<<<<<< HEAD

    fig, ax = plt.subplots(figsize=(10, 6))
    ax.bar(modes, total_changes, color='skyblue')
    ax.set_title("Total Change in Overlap per Normal Mode")
    ax.set_xlabel("Normal Mode ID")
    ax.set_ylabel("Total Change in Overlap |ΔS|")
    ax.grid(axis='y', linestyle='--', alpha=0.7)
    ax.set_xticks(modes)
    ax.set_xticklabels([str(i) for i in modes], rotation=45)
    #ax.tick_params(axis='x', rotation=45)
    plt.tight_layout()
    plt.savefig("total_overlap_change.png", bbox_inches='tight')
    print(total_changes)
=======
    # Make two subplots one row
    fig, axes = plt.subplots(1, 2, figsize=(15, 6))
    axes[0].bar(modes, total_changes_abs, color='skyblue')
    axes[0].set_title("Total Absolute Change in Overlap |ΔS| per Normal Mode")
    axes[0].set_xlabel("Normal Mode ID")
    axes[0].set_ylabel("Total Absolute Change in Overlap |ΔS|")
    axes[0].grid(axis='y', linestyle='--', alpha=0.7)
    axes[0].tick_params(axis='x', rotation=45) 
    axes[0].set_xticks(modes)
    axes[0].set_xticklabels(modes)
    axes[1].bar(modes, total_changes, color='lightgreen')
    axes[1].set_title("Total Change in Overlap ΔS per Normal Mode")
    axes[1].set_xlabel("Normal Mode ID")
    axes[1].set_ylabel("Total Change in Overlap ΔS")
    axes[1].grid(axis='y', linestyle='--', alpha=0.7)
    axes[1].tick_params(axis='x', rotation=45)
    axes[1].set_xticks(modes)
    axes[1].set_xticklabels(modes)
    plt.tight_layout()
    plt.savefig("total_overlap_change.png", bbox_inches='tight')

    print("======= Total Overlap Change =======")
    for mode in modes:
        print(f"Mode {mode} (Wavenumber: {pairwise_changes[mode]['wavenumber']:.2f} cm⁻¹):")
        print(f"  Total Absolute Change in Overlap |ΔS|: {total_changes_abs[modes.index(mode)]:.4f}")
        print(f"  Total Change in Overlap ΔS: {total_changes[modes.index(mode)]:.4f}")

>>>>>>> 4fa0a0c8

# ===== Visualization of Pairwiese Gradients =====

def plot_mode_gradients(pairwise_gradients, molecule):
    """ 
    Plots the total magnitude of the gradients for each normal mode
    """
    modes = list(pairwise_gradients.keys())
    frequencies = [pairwise_gradients[mode]["wavenumber"] for mode in modes]
    changes = [pairwise_gradients[mode]["total_gradient_magnitude"] for mode in modes]
    
    fig, ax = plt.subplots(figsize=(10, 6))
    ax.bar(modes, changes, color='skyblue')
    ax.set_title("Total Gradient Magnitude per Normal Mode")
    ax.set_xlabel("Normal Mode ID")
    ax.set_ylabel("Total Gradient Magnitude")
    ax.grid(axis='y', linestyle='--', alpha=0.7)
    ax.tick_params(axis='x', rotation=45)
    plt.tight_layout()
    plt.savefig("mode_gradients.png", bbox_inches='tight')
    plt.close()


# ======= Tests for Gaussian Overlap =======

def test_gaussian_overlap_identical():
    """ 
    Test the overlap of two identical gaussians
    """
    a1,b1,c1 = 1.0, (0.0, 0.0, 0.0), 1.0
    a2,b2,c2 = 1.0, (0.0, 0.0, 0.0), 1.0

    overlap = gaussian_overlap(a1, b1, c1, a2, b2, c2)


    # Integrate one of the gaussians over the entire space
    def integrand(x, y, z):
        return gaussian_3d(a1, b1, c1, (x, y, z)) * gaussian_3d(a2, b2, c2, (x, y, z))
    
    x_lim = [-5, 5]
    numerical_integral, _ = nquad(integrand, [x_lim, x_lim, x_lim])

    print("======= Test of Identical Gaussian =======")
    print(f"Overlap: {overlap}")
    print(f"Numerical Integral: {numerical_integral}")
    
    assert np.isclose(overlap, numerical_integral), "Overlap does not match numerical integral"

def test_gaussian_overlap_numerical():
    a1,b1,c1 = 1.0, (0.0,0.0,0.0), 1.0
    a2,b2,c2 = 1.0, (0.5, 0.5, 0.5), 1.0

    overlap_analytical = gaussian_overlap(a1, b1, c1, a2, b2, c2)

    def integrand(x, y, z):
        return gaussian_3d(a1, b1, c1, (x, y, z)) * gaussian_3d(a2, b2, c2, (x, y, z))

    x_lim = [-5, 5]
    numerical_integral, _ = nquad(integrand, [x_lim, x_lim, x_lim])

    print("======= Test of Numerical Gaussian Overlap =======")
    print(f"Analytical Overlap: {overlap_analytical}")
    print(f"Numerical Integral: {numerical_integral}")

    assert np.isclose(overlap_analytical, numerical_integral), "Overlap does not match numerical integral" 

def test_gaussian_overlap_1d():
    a1,b1,c1 = 1.0, -1.0, 1.0 
    a2,b2,c2 = 1.0, 1.0, 1.0

    overlap_analytical = gaussian_overlap_1d(a1, b1, c1, a2, b2, c2)

    def integrand(x):
        return gaussian_1d(a1, b1, c1, x) * gaussian_1d(a2, b2, c2, x)
    
    overlap_numerical, _ = quad(integrand, -np.inf, np.inf)

    x = np.linspace(-5, 5, 500)
    g1 = gaussian_1d(a1, b1, c1, x)
    g2 = gaussian_1d(a2, b2, c2, x)
    product = g1 * g2

    plt.figure(figsize=(10, 6))
    plt.plot(x, g1, label=f'Gaussian 1: a={a1}, b={b1}, c={c1}', color='blue')
    plt.plot(x, g2, label=f'Gaussian 2: a={a2}, b={b2}, c={c2}', color='orange')
    plt.plot(x, product, label='Product of Gaussians', linestyle='--', color='red')
    plt.fill_between(x,product, alpha=0.3, color='gray', label='Area under Product')
    plt.title(f"1D Gaussian Overlap \n" f"Analytical Overlap: {overlap_analytical:.4f}, Numerical Integral: {overlap_numerical:.4f}")
    plt.xlabel('x')
    plt.ylabel('Amplitude')
    plt.legend()
    plt.xlim(-5, 5)
    plt.grid()
    plt.show()


# ======= 1D Visualization ===== 

def plot_1d_gaussian_multiplication():
    a1,b1,c1 = 1.0,-1.0, 1.0
    a2,b2,c2 = 1.0,1.0, 1.0

    a_new, b_new, c_new = multiply_gaussians_1d(a1, b1, c1, a2, b2, c2)

    x = np.linspace(-5, 5, 500)

    g1 = gaussian_1d(a1, b1, c1, x)
    g2 = gaussian_1d(a2, b2, c2, x)
    g_new = gaussian_1d(a_new, b_new, c_new, x)
    product = g1 * g2
    
    # Plot 
    plt.figure(figsize=(10, 6))
    plt.plot(x, g1, label=f'Gaussian 1: a={a1}, b={b1}, c={c1}', color='blue')
    plt.plot(x, g2, label=f'Gaussian 2: a={a2}, b={b2}, c={c2}', color='orange')
    plt.plot(x, g_new, label=f'Result with GPT', color='green')
    plt.plot(x, product, label='Product of Gaussians', linestyle='--', color='red')
    plt.title('1D Gaussian Multiplication')
    plt.xlabel('x')
    plt.ylabel('Amplitude')
    # Make legends box outside the plot
    plt.legend(loc='upper left')
    plt.xlim(-5, 5)
    plt.grid()
    plt.show()


# ====== Gradient Test with H_1-H_2 Displacement ======

def gradient_test_1d_gaussian_overlap():
    """ 
    Testing function to visualize the gradient of the 1D gaussian overlap with respect to displacment u2
    """
    def overlap_gradient_1d(a1,b1,c1,a2,b2,c2,u2):
        """ 
        Computes the gradient of the 1D gaussian overlap with respect to u2
        """
        S = gaussian_overlap_1d(a1, b1, c1, a2, b2 + u2, c2)
        return S * (b1 - (b2 + u2)) / (c1**2 + c2**2)
    
    a1 = a2 = normalization_parameter()
    b1 = 0.0 # First gaussian fixed at 0
    c1 = c2 = 1.2 # VDW radii of a Hydrogen atom
    b2 = 1.0 # initial position of the second gaussian

    u2_values = np.linspace(-2, 5, 100)  # Displacement values for the second gaussian

    overlaps = []
    gradients = []
    for u2 in u2_values:
        overlaps.append(gaussian_overlap_1d(a1, b1, c1, a2, b2 + u2, c2))
        gradients.append(overlap_gradient_1d(a1, b1, c1, a2, b2, c2, u2))
    
    # Plot the results
    plt.figure(figsize=(12, 6))

    # Overlap plot
    plt.subplot(1, 2, 1)
    plt.plot(u2_values, overlaps, label='Overlap', color='blue')
    plt.title('1D Gaussian Overlap vs Displacement')
    plt.xlabel('Displacement u2')
    plt.ylabel('Overlap')
    plt.axhline(0, color='black', linestyle='--', linewidth=0.8)
    plt.grid()
    plt.legend()

    # Gradient plot
    plt.subplot(1, 2, 2)
    plt.plot(u2_values, gradients, label='Gradient', color='orange')
    plt.title('Gradient of Overlap vs Displacement')
    plt.xlabel('Displacement u2')
    plt.ylabel('Gradient')
    plt.axhline(0, color='black', linestyle='--', linewidth=0.8)
    plt.grid()
    plt.legend()

    plt.tight_layout()
    plt.show()

def gradient_test_2d_gradient_field():
    """ 
    Test function visualize the gradient field for x-y displacement
    """
    def overlap_gradient_2d(a1, b1, c1, a2, b2, c2, u2):
        """ 
        Computes the gradient of the 2D gaussian overlap with respect to u2
        """
        b2_displaced = (b2[0] + u2[0], b2[1] + u2[1])
        S = gaussian_overlap_2d(a1, b1, c1, a2, b2_displaced, c2)
        grad_x = S * (b1[0] - b2_displaced[0]) / (c1**2 + c2**2)
        grad_y = S * (b1[1] - b2_displaced[1]) / (c1**2 + c2**2)
        return np.array([grad_x, grad_y])
    
    a1 = a2 = normalization_parameter()
    b1 = np.array([0.0,0.0]) # First gaussian fixed at (0,0)
    c1 = c2 = 1.2 # VDW radii of a Hydrogen
    b2 = np.array([1.0, 0.0]) # initial position of the second gaussian

    # Generate grid of X and Y Displacements
    x = np.linspace(-5, 5, 40)
    y = np.linspace(-5, 5, 40)

    X, Y = np.meshgrid(x, y)

    U = np.zeros(X.shape)
    V = np.zeros(Y.shape)
    for i in range(len(x)):
        for j in range(len(y)):
            u2 = np.array([x[i], y[j]])  # Displacement vector for the second gaussian
            grad = overlap_gradient_2d(a1, b1, c1, a2, b2, c2, u2)
            U[j,i] = grad[0]  # Note the order of indices for U and V
            V[j,i] = grad[1]


    # Plot the gradient field
    plt.figure(figsize=(10, 8))
    plt.quiver(X,Y,U,V, color="red", scale=1.5, width = 0.003, headwidth=3)

    # Mark vdw radii as circles
    circle1 = plt.Circle(b1, c1, color='blue', fill=False, linestyle='--', label='VDW Radius 1')
    circle2 = plt.Circle(b2, c2, color='orange', fill=False, linestyle='--', label='VDW Radius 2')
    plt.gca().add_artist(circle1)
    plt.gca().add_artist(circle2)

    # Mark original positions 
    plt.scatter(b1[0], b1[1], color='blue', label='Gaussian 1 Center', s=100, edgecolor='black')
    plt.scatter(b2[0], b2[1], color='orange', label='Gaussian 2 Center', s=100, edgecolor='black')

    # visualize both the vdw radii as circles

    plt.title('Gradient Field of 2D Gaussian Overlap')
    plt.xlabel('Displacement in X')
    plt.ylabel('Displacement in Y')
    plt.axhline(0, color='black', linestyle='--', linewidth=0.8)
    plt.axvline(0, color='black', linestyle='--', linewidth=0.8)
    plt.legend()
    plt.tight_layout()
    plt.show()


def gaussian_density_test_2d():
    """
    Function that multiplies two 2D gaussians and visualizes the density
    """
    a1 = a2 = normalization_parameter()
    b1 = np.array([-2, 0.0])  # Center
    c1 = c2 = 1.2  # VDW radii of a Hydrogen atom
    b2 = np.array([2, 0.0])  # Second Gaussian center

    # Generate grid of X and Y coordinates
    x = np.linspace(-5, 5, 100)
    y = np.linspace(-5, 5, 100)
    X, Y = np.meshgrid(x, y)
    # Compute the density
    density = gaussian_2d(a1, b1, c1, (X, Y)) * gaussian_2d(a2, b2, c2, (X, Y))

    # Three subplots the Density of First gaussian, density of second gaussian and the product
    fig, axes = plt.subplots(1, 3, figsize=(15, 5))
    # Density of first Gaussian
    axes[0].contourf(X, Y, gaussian_2d(a1, b1, c1, (X, Y)), levels=20, cmap='viridis') 
    axes[0].set_title('Density of Gaussian 1')
    axes[0].set_xlabel('X')
    axes[0].set_ylabel('Y')
    axes[0].grid(True)
    # Add horizontal and vertical lines at 0
    axes[0].axhline(0, color='black', linestyle='--', linewidth=0.8)
    axes[0].axvline(0, color='black', linestyle='--', linewidth=0.8)
    # Density of second Gaussian
    axes[1].contourf(X, Y, gaussian_2d(a2, b2, c2, (X, Y)), levels=20, cmap='viridis')
    axes[1].set_title('Density of Gaussian 2')
    axes[1].set_xlabel('X')
    axes[1].set_ylabel('Y')
    axes[1].grid(True)
    # Add horizontal and vertical lines at 0
    axes[1].axhline(0, color='black', linestyle='--', linewidth=0.8)
    axes[1].axvline(0, color='black', linestyle='--', linewidth=0.8)
    # Density of product
    axes[2].contourf(X, Y, density, levels=20, cmap='viridis')
    axes[2].set_title('Density of Product of Gaussians')
    axes[2].set_xlabel('X')
    axes[2].set_ylabel('Y')
    axes[2].grid(True)
    # Add horizontal and vertical lines at 0
    axes[2].axhline(0, color='black', linestyle='--', linewidth=0.8)
    axes[2].axvline(0, color='black', linestyle='--', linewidth=0.8)
    plt.tight_layout()
    plt.savefig("gaussian_density_2d_2_atoms.png", bbox_inches='tight')

def gradient_field_gaussian_density_test_2d():
    """ 
    Function that visualizes the gradient field of the 2D gaussian density for two atoms
    """
    a1 = a2 = normalization_parameter()
    b1 = np.array([-2, 0.0])  # Center of first Gaussian
    b2 = np.array([2, 0.0])   # Center of second Gaussian
    c1 = c2 = 1.2  # VDW radii of a Hydrogen atom

    # Generate grid of X and Y coordinates
    x = np.linspace(-5, 5, 100)
    y = np.linspace(-5, 5, 100)
    X, Y = np.meshgrid(x, y)
    # Compute the density for each Gaussian

    def total_density(X, Y):
        """ 
        Computes the total density for two Gaussians
        """
        density1 = gaussian_2d(a1, b1, c1, (X, Y))
        density2 = gaussian_2d(a2, b2, c2, (X, Y))
        return density1 + density2
    
    def density_gradient(X,Y):
        """ 
        Computes the gradient of the total density
        """
        density = total_density(X, Y)
        grad_x = np.gradient(density, axis=1)
        grad_y = np.gradient(density, axis=0)
        return grad_x, grad_y
    
    # One Subplot with the density and one with the gradient field
    fig, axes = plt.subplots(1, 2, figsize=(15, 6))
    # Density plot
    density = total_density(X, Y)
    axes[0].contourf(X, Y, density, levels=20, cmap='viridis')
    axes[0].set_title('Total Density of Two Gaussians')
    axes[0].set_xlabel('X')
    axes[0].set_ylabel('Y')
    axes[0].grid(True)
    axes[0].axhline(0, color='black', linestyle='--', linewidth=0.8)
    axes[0].axvline(0, color='black', linestyle='--', linewidth=0.8)
    # Gradient field plot
    grad_x, grad_y = density_gradient(X, Y)
    axes[1].quiver(X, Y, grad_x, grad_y, color='red', scale=0.4, width=0.004, headwidth=1)
    axes[1].set_title('Gradient Field of Total Density')
    axes[1].set_xlabel('X')
    axes[1].set_ylabel('Y')
    axes[1].grid(True)
    axes[1].axhline(0, color='black', linestyle='--', linewidth=0.8)
    axes[1].axvline(0, color='black', linestyle='--', linewidth=0.8)
    # Mark VDW radii as circles
    circle1 = plt.Circle(b1, c1, color='blue', fill=False, linestyle='--', label='VDW Radius 1')
    circle2 = plt.Circle(b2, c2, color='orange', fill=False, linestyle='--', label='VDW Radius 2')
    axes[1].add_artist(circle1)
    axes[1].add_artist(circle2)
    # Mark original positions
    axes[1].scatter(b1[0], b1[1], color='blue', label='Gaussian 1 Center', s=100, edgecolor='black')
    axes[1].scatter(b2[0], b2[1], color='orange', label='Gaussian 2 Center', s=100, edgecolor='black')
    # Add legend
    axes[1].legend(loc='upper right')
    plt.tight_layout()
    plt.savefig("gaussian_density_gradient_field_2d.png", bbox_inches='tight') 

def gradient_field_gaussian_density_test_2d_three_atoms():
    """ 
    Plots the gradient field similar to the previous function but for three atoms
    """
    a1 = a2 = a3 = normalization_parameter()
    b1 = np.array([-2, 0.0])  # Center of first Gaussian
    b2 = np.array([0, 0.0])   # Center of second Gaussian
    b3 = np.array([2, 0])   # Center of third Gaussian
    c1 = c2 = c3 = 1.2  # VDW radii of a Hydrogen atom

    # Generate grid of X and Y coordinates
    x = np.linspace(-5, 5, 100)
    y = np.linspace(-5, 5, 100)
    X, Y = np.meshgrid(x, y)

    def total_density(X, Y):
        """ 
        Computes the total density for three Gaussians
        """
        density1 = gaussian_2d(a1, b1, c1, (X, Y))
        density2 = gaussian_2d(a2, b2, c2, (X, Y))
        density3 = gaussian_2d(a3, b3, c3, (X, Y))
        return density1 + density2 + density3
    
    def density_gradient(X,Y):
        """ 
        Computes the gradient of the total density
        """
        density = total_density(X, Y)
        grad_x = np.gradient(density, axis=1)
        grad_y = np.gradient(density, axis=0)
        return grad_x, grad_y
    
    # One Subplot with the density and one with the gradient field
    fig, axes = plt.subplots(1, 2, figsize=(15, 6))
    # Density plot
    density = total_density(X, Y)
    axes[0].contourf(X, Y, density, levels=20, cmap='viridis')
    axes[0].set_title('Total Density of Three Gaussians')
    axes[0].set_xlabel('X')
    axes[0].set_ylabel('Y')
    axes[0].grid(True)
    axes[0].axhline(0, color='black', linestyle='--', linewidth=0.8)
    axes[0].axvline(0, color='black', linestyle='--', linewidth=0.8)
    
    # Gradient field plot
    grad_x, grad_y = density_gradient(X, Y)
    axes[1].quiver(X, Y, grad_x, grad_y, color='red', scale=0.4, width=0.004, headwidth=1)
    axes[1].set_title('Gradient Field of Total Density')
    axes[1].set_xlabel('X')
    axes[1].set_ylabel('Y')
    axes[1].grid(True)
    axes[1].axhline(0, color='black', linestyle='--', linewidth=0.8)
    axes[1].axvline(0, color='black', linestyle='--', linewidth=0.8)    
    # Mark VDW radii as circles
    circle1 = plt.Circle(b1, c1, color='blue', fill=False, linestyle='--', label='VDW Radius 1')
    circle2 = plt.Circle(b2, c2, color='orange', fill=False, linestyle='--', label='VDW Radius 2')
    circle3 = plt.Circle(b3, c3, color='green', fill=False, linestyle='--', label='VDW Radius 3')
    axes[1].add_artist(circle1)
    axes[1].add_artist(circle2)
    axes[1].add_artist(circle3)
    # Mark original positions
    axes[1].scatter(b1[0], b1[1], color='blue', label='Gaussian 1 Center', s=100, edgecolor='black')
    axes[1].scatter(b2[0], b2[1], color='orange', label='Gaussian 2 Center', s=100, edgecolor='black')
    axes[1].scatter(b3[0], b3[1], color='green', label='Gaussian 3 Center', s=100, edgecolor='black')
    # Add legend
    axes[1].legend(loc='upper right')
    plt.tight_layout()
    plt.savefig("gaussian_density_gradient_field_2d_three_atoms.png", bbox_inches='tight')

def gaussian_density_test_2d_three_atoms():
    """
    Plots the Gaussian Density of three atoms in 2D
    """
    a1 = a2 = a3 = normalization_parameter()
    b1 = np.array([-2, 0.0])  # Center of first Gaussian
    b2 = np.array([0, 0.0])   # Center of second Gaussian
    b3 = np.array([2, 0])   # Center of third Gaussian
    c1 = c2 = c3 = 1.2  # VDW radii of a Hydrogen atom

    # Generate grid of X and Y coordinates
    x = np.linspace(-5, 5, 100)
    y = np.linspace(-5, 5, 100)
    X, Y = np.meshgrid(x, y)

    # Compute the density for each Gaussian
    density1 = gaussian_2d(a1, b1, c1, (X, Y))
    density2 = gaussian_2d(a2, b2, c2, (X, Y))
    density3 = gaussian_2d(a3, b3, c3, (X, Y))

    # Total density is the sum of individual densities
    total_density = density1 + density2 + density3

    # Plotting the densities
    fig, axes = plt.subplots(1, 4, figsize=(20, 5))

    axes[0].contourf(X, Y, density1, levels=20, cmap='viridis')
    axes[0].set_title('Density of Gaussian 1')
    axes[0].set_xlabel('X')
    axes[0].set_ylabel('Y')
    axes[0].grid(True)
    
    axes[1].contourf(X, Y, density2, levels=20, cmap='viridis')
    axes[1].set_title('Density of Gaussian 2')
    axes[1].set_xlabel('X')
    axes[1].set_ylabel('Y')
    axes[1].grid(True)

    axes[2].contourf(X, Y, density3, levels=20, cmap='viridis')
    axes[2].set_title('Density of Gaussian 3')
    axes[2].set_xlabel('X')
    axes[2].set_ylabel('Y')
    axes[2].grid(True)

    axes[3].contourf(X, Y, total_density, levels=20, cmap='viridis')
    axes[3].set_title('Total Density of Three Gaussians')
    axes[3].set_xlabel('X')
    axes[3].set_ylabel('Y')
    axes[3].grid(True)

    plt.tight_layout()
    plt.savefig("gaussian_density_2d_three_atoms.png", bbox_inches='tight')



def normalization_parameter():
    """ 
    Computes the normalization parameter a1 for a given Gaussian Function

    This functions are normalized using the vdw_radii and the corresponding sphere with V_sphere = 4 * pi * R³_Vdw
    the normalization parameter is here given by 1/(3*np.sqrt(2pi))
    """


    return 1/(3*np.sqrt(2*np.pi))

def generate_grid(molecule,padding=5,resolution=50):
    """
    Function that generates a grid of points around the molecule
    """ 

    all_coords = np.array([coord for coord in molecule.atoms.values()])
    x_min, y_min, z_min = np.min(all_coords, axis=0) - padding
    x_max, y_max, z_max = np.max(all_coords, axis=0) + padding
    x = np.linspace(x_min, x_max, resolution)
    y = np.linspace(y_min, y_max, resolution)
    z = np.linspace(z_min, z_max, resolution)
    X,Y,Z = np.meshgrid(x, y, z, indexing='ij') 
    return X,Y,Z

def compute_density(X,Y,Z, molecule, vdw_radii):
    """
    Computes the density of the molecule using the gaussian function
    """
    density = np.zeros(X.shape)
    for atom, coords in molecule.atoms.items():
        x, y, z = coords
        vdw_radius = vdw_radii[atom]
        density += gaussian_3d(a=normalization_parameter(), b=(x,y,z), c=vdw_radius, x=(X,Y,Z))

    # Normalize the density
    density /= np.max(density)  # Normalize to the maximum value
    
   
    return density 

def plot_isosurface(X,Y,Z, density, molecule, vdw_radii):
   """ 
   Function to visualize the vdw density using Pyvista, further the function plots 2D slices
   """

   
   grid = pv.ImageData()
   # Set grid dimensions number of points in each dimension
   grid.dimensions = np.array(density.shape)   
   dx = X[1,0,0] - X[0,0,0]
   dy = Y[0,1,0] - Y[0,0,0]
   dz = Z[0,0,1] - Z[0,0,0]
   grid.spacing = (dx, dy, dz)
   grid.origin = (X[0,0,0], Y[0,0,0], Z[0,0,0])
   grid.point_data['density'] = density.flatten(order='F')  # Flatten the density array for PyVista

   min_val = density.min()
   max_val = density.max() 

   atom_colors = molecule.atom_colors
   atom_radii = {
        "H": 0.25, "C": 0.35, "N": 0.4, "O": 0.4,
        "F": 0.35, "Cl": 0.4, "Br": 0.45, "I": 0.5
    }
   iso_val = np.percentile(density, 95)  # Adjust this value to control the isosurface threshold 
   contour = grid.contour([iso_val])
   

   p = pv.Plotter()
   p.add_mesh(contour, color='lightblue', opacity=0.5)
   p.add_volume(grid, scalars='density', cmap='viridis', opacity=0.03, shade=True, show_scalar_bar=True,
                scalar_bar_args={
                    "title": 'Density',
                    "vertical": True,
                    "title_font_size": 20,
                    "label_font_size":16,
                    "n_labels":5,
                    "color":"black"
                }
                )

   for atom, coords in molecule.atoms.items():
       color = atom_colors.get(atom[0], "gray")
       radius = atom_radii.get(atom, 0.3)
       sphere = pv.Sphere(center=coords, radius=radius)
       p.add_mesh(sphere, color=color, show_edges=True, name=atom)
       
   p.add_axes()
   p.show()

   # Now we plot 2D slices of the density

   fig, axes = plt.subplots(1, 3  , figsize=(15, 5))

   # Calculate slice indices, middle of each dimension
   x_slice = X.shape[0] // 2
   y_slice = Y.shape[1] // 2
   z_slice = Z.shape[2] // 2

   # XY slice
   im1 = axes[0].contourf(X[:, :, z_slice], Y[:, :, z_slice], density[:, :, z_slice], levels=20, cmap='viridis')
   axes[0].set_title('XY Slice')
   axes[0].set_xlabel('X')
   axes[0].set_ylabel('Y')
   fig.colorbar(im1, ax=axes[0], label='Density')

   # XZ slice
   im2 = axes[1].contourf(X[:, y_slice, :], Z[:, y_slice, :], density[:, y_slice, :], levels=20, cmap='viridis')
   axes[1].set_title('XZ Slice')
   axes[1].set_xlabel('X')
   axes[1].set_ylabel('Z')
   fig.colorbar(im2, ax=axes[1], label='Density')

   # YZ Slice
   im3 = axes[2].contourf(Y[x_slice, :, :], Z[x_slice, :, :], density[x_slice, :, :], levels=20, cmap='viridis')
   axes[2].set_title('YZ Slice')
   axes[2].set_xlabel('Y')
   axes[2].set_ylabel('Z')
   fig.colorbar(im3, ax=axes[2], label='Density')

   plt.tight_layout()
   plt.show()<|MERGE_RESOLUTION|>--- conflicted
+++ resolved
@@ -374,21 +374,6 @@
     total_changes_abs = [np.sum(np.abs(list(pairwise_changes[mode]['changes'].values()))) for mode in modes]
     total_changes = [np.sum(list(pairwise_changes[mode]['changes'].values())) for mode in modes]
     frequencies = [pairwise_changes[mode]["wavenumber"] for mode in modes]
-<<<<<<< HEAD
-
-    fig, ax = plt.subplots(figsize=(10, 6))
-    ax.bar(modes, total_changes, color='skyblue')
-    ax.set_title("Total Change in Overlap per Normal Mode")
-    ax.set_xlabel("Normal Mode ID")
-    ax.set_ylabel("Total Change in Overlap |ΔS|")
-    ax.grid(axis='y', linestyle='--', alpha=0.7)
-    ax.set_xticks(modes)
-    ax.set_xticklabels([str(i) for i in modes], rotation=45)
-    #ax.tick_params(axis='x', rotation=45)
-    plt.tight_layout()
-    plt.savefig("total_overlap_change.png", bbox_inches='tight')
-    print(total_changes)
-=======
     # Make two subplots one row
     fig, axes = plt.subplots(1, 2, figsize=(15, 6))
     axes[0].bar(modes, total_changes_abs, color='skyblue')
@@ -410,13 +395,6 @@
     plt.tight_layout()
     plt.savefig("total_overlap_change.png", bbox_inches='tight')
 
-    print("======= Total Overlap Change =======")
-    for mode in modes:
-        print(f"Mode {mode} (Wavenumber: {pairwise_changes[mode]['wavenumber']:.2f} cm⁻¹):")
-        print(f"  Total Absolute Change in Overlap |ΔS|: {total_changes_abs[modes.index(mode)]:.4f}")
-        print(f"  Total Change in Overlap ΔS: {total_changes[modes.index(mode)]:.4f}")
-
->>>>>>> 4fa0a0c8
 
 # ===== Visualization of Pairwiese Gradients =====
 
